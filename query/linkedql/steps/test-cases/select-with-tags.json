{
  "data": [
    {
      "@id": "http://example.com/alice",
      "http://example.com/likes": [
        {
          "@id": "http://example.com/bob"
        }
      ]
    }
  ],
  "query": {
    "@context": {
      "linkedql": "http://cayley.io/linkedql"
    },
    "@type": "linkedql:Select",
    "linkedql:from": {
      "@type": "linkedql:Project",
      "linkedql:from": {
        "@type": "linkedql:Project",
        "linkedql:from": {
          "@type": "linkedql:Vertex",
          "linkedql:values": []
        },
        "linkedql:step": {
          "@type": "linkedql:Visit",
          "linkedql:properties": "http://example.com/likes",
          "linkedql:from": {
<<<<<<< HEAD
            "@type": "linkedql:Placeholder"
          }
=======
            "@type": "linkedql:Match",
            "linkedql:pattern": {}
          },
          "linkedql:name": "http://example.com/liker"
>>>>>>> 00529ef0
        },
        "linkedql:name": "http://example.com/liker"
      },
      "linkedql:step": {
        "@type": "linkedql:Visit",
        "linkedql:properties": "http://example.com/liked",
        "linkedql:from": {
          "@type": "linkedql:Placeholder"
        }
      },
      "linkedql:name": "liked"
    },
    "linkedql:tags": ["http://example.com/liker"]
  },
  "results": [
    {
      "http://example.com/liker": {
        "@id": "http://example.com/alice"
      }
    }
  ]
}<|MERGE_RESOLUTION|>--- conflicted
+++ resolved
@@ -26,15 +26,8 @@
           "@type": "linkedql:Visit",
           "linkedql:properties": "http://example.com/likes",
           "linkedql:from": {
-<<<<<<< HEAD
             "@type": "linkedql:Placeholder"
           }
-=======
-            "@type": "linkedql:Match",
-            "linkedql:pattern": {}
-          },
-          "linkedql:name": "http://example.com/liker"
->>>>>>> 00529ef0
         },
         "linkedql:name": "http://example.com/liker"
       },
@@ -45,7 +38,7 @@
           "@type": "linkedql:Placeholder"
         }
       },
-      "linkedql:name": "liked"
+      "linkedql:name": "http://example.com/liked"
     },
     "linkedql:tags": ["http://example.com/liker"]
   },
