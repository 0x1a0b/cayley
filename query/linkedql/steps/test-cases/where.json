{
  "data": [
    {
      "@id": "http://example.com/alice",
      "http://example.com/likes": [
        {
          "@id": "http://example.com/bob"
        }
      ],
      "http://example.com/name": ["Alice"]
    },
    {
      "@id": "http://example.com/bob",
      "http://example.com/name": ["Bob"]
    }
  ],
  "query": {
    "@context": {
      "linkedql": "http://cayley.io/linkedql"
    },
    "@type": "linkedql:Select",
    "linkedql:from": {
      "@type": "linkedql:Properties",
      "linkedql:names": ["http://example.com/name"],
      "linkedql:from": {
<<<<<<< HEAD
        "@type": "linkedql:Vertex",
        "linkedql:values": []
      },
      "linkedql:steps": [
        {
          "@type": "linkedql:Project",
          "linkedql:from": {
            "@type": "linkedql:Placeholder"
          },
          "linkedql:step": {
            "@type": "linkedql:Visit",
            "linkedql:from": {
              "@type": "linkedql:Visit",
              "linkedql:from": {
                "@type": "linkedql:Placeholder"
              },
              "linkedql:properties": "http://example.com/likes"
            },
            "linkedql:properties": "http://example.com/name"
          },
          "linkedql:name": "http://example.com/likesName"
        },
        {
          "@type": "linkedql:Project",
          "linkedql:from": {
            "@type": "linkedql:Placeholder"
          },
          "linkedql:step": {
            "@type": "linkedql:Visit",
            "linkedql:from": {
              "@type": "linkedql:Placeholder"
            },
            "linkedql:properties": "http://example.com/name"
          },
          "linkedql:name": "http://example.com/name"
=======
        "@type": "linkedql:Where",
        "linkedql:from": { "@type": "linkedql:Match", "linkedql:pattern": {} },
        "linkedql:condition": {
          "@type": "linkedql:Has",
          "linkedql:property": "http://example.com/likes",
          "linkedql:values": [{ "@id": "http://example.com/bob" }],
          "linkedql:from": { "@type": "linkedql:Placeholder" }
>>>>>>> 00529ef0
        }
      }
    },
    "linkedql:tags": []
  },
  "results": [
    {
      "http://example.com/name": "Alice"
    }
  ]
}<|MERGE_RESOLUTION|>--- conflicted
+++ resolved
@@ -23,43 +23,6 @@
       "@type": "linkedql:Properties",
       "linkedql:names": ["http://example.com/name"],
       "linkedql:from": {
-<<<<<<< HEAD
-        "@type": "linkedql:Vertex",
-        "linkedql:values": []
-      },
-      "linkedql:steps": [
-        {
-          "@type": "linkedql:Project",
-          "linkedql:from": {
-            "@type": "linkedql:Placeholder"
-          },
-          "linkedql:step": {
-            "@type": "linkedql:Visit",
-            "linkedql:from": {
-              "@type": "linkedql:Visit",
-              "linkedql:from": {
-                "@type": "linkedql:Placeholder"
-              },
-              "linkedql:properties": "http://example.com/likes"
-            },
-            "linkedql:properties": "http://example.com/name"
-          },
-          "linkedql:name": "http://example.com/likesName"
-        },
-        {
-          "@type": "linkedql:Project",
-          "linkedql:from": {
-            "@type": "linkedql:Placeholder"
-          },
-          "linkedql:step": {
-            "@type": "linkedql:Visit",
-            "linkedql:from": {
-              "@type": "linkedql:Placeholder"
-            },
-            "linkedql:properties": "http://example.com/name"
-          },
-          "linkedql:name": "http://example.com/name"
-=======
         "@type": "linkedql:Where",
         "linkedql:from": { "@type": "linkedql:Match", "linkedql:pattern": {} },
         "linkedql:condition": {
@@ -67,7 +30,6 @@
           "linkedql:property": "http://example.com/likes",
           "linkedql:values": [{ "@id": "http://example.com/bob" }],
           "linkedql:from": { "@type": "linkedql:Placeholder" }
->>>>>>> 00529ef0
         }
       }
     },
